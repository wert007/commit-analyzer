<<<<<<< HEAD
use author::Author;
use loc::LocDiff;
use std::{collections::HashMap, error::Error, fs, io::Write, ops::AddAssign};

mod author;
mod commit;
mod filter;
mod loc;
mod settings;
=======
use std::{collections::HashMap, error::Error, io::Write, num::ParseIntError, ops::AddAssign};
>>>>>>> 74dff320

fn main() -> Result<(), Box<dyn Error>> {
    let mut opts = getopts::Options::new();
    let opts = opts
        .optflag("", "git", "Grab the input data from the local Git history.")
        .optflag("h", "help", "Show this help and exit.")
        .optflag("v", "verbose", "Always show the entire output.")
        .optmulti(
            "a",
            "author-contains",
            "Filter for certain author names. ORs if specified multiple times.",
            "NAME",
        )
        .optmulti(
            "",
            "author-equals",
            "Filter for certain author names. ORs if specified multiple times.",
            "NAME",
        )
        .optmulti(
            "e",
            "email-contains",
            "Filter for certain author emails. ORs if specified multiple times.",
            "EMAIL",
        )
        .optmulti(
            "",
            "email-equals",
            "Filter for certain author emails. ORs if specified multiple times.",
            "EMAIL",
        )
        .optmulti(
            "c",
            "commit-contains",
            "Filter for certain commit hashes. ORs if specified multiple times.",
            "HASH",
        )
        .optmulti(
            "",
            "commit-equals",
            "Filter for certain commit hashes. ORs if specified multiple times.",
            "HASH",
        )
        .optmulti(
            "f",
            "file-extension",
            "Filter loc for certain file extension (e.g. `--file-extension cpp`). ORs if specified multiple times.",
            "EXTENSION",
        )
        .optmulti(
            "m",
            "message-contains",
            "Filter for certain commit messages. ORs if specified multiple times.",
            "MESSAGE",
        )
        .optmulti(
            "",
            "message-equals",
            "Filter for certain commit messages. ORs if specified multiple times.",
            "MESSAGE",
        )
        .optmulti(
            "l",
            "message-starts-with",
            "Filter for certain commit messages. ORs if specified multiple times.",
            "MESSAGE",
        )
        .optopt(
            "d",
            "duration",
            "The time which may pass between two commits that still counts as working.",
            "HOURS",
        )
        .optopt("i", "input", "The log file to read from.", "FILE")
        .optopt(
            "o",
            "output",
            "An output file for the commits per day in CSV format.",
            "FILE",
        );
    let matches = match opts.parse(std::env::args()) {
        Ok(it) => it,
        Err(err) => {
            usage(opts);
            return Err(err.into());
        }
    };
    if matches.opt_present("help") || (!matches.opt_present("git") && !matches.opt_present("input"))
    {
        usage(opts);
        return Ok(());
    }
    let is_verbose = matches.opt_present("verbose");
    let max_diff_hours: u32 = match matches.opt_str("duration").map(|str| str.parse()) {
        None => 3,
        Some(Ok(it)) => it,
        Some(Err(err)) => {
            eprintln!("duration must be an integer value!");
            return Err(err.into());
        }
    };
    let path = matches.opt_str("output");
    let commits = if matches.opt_present("git") {
        let process = std::process::Command::new("git")
            .arg("log")
            .arg("--numstat")
            .output()?;
        String::from_utf8(process.stdout)?
    } else if matches.opt_present("input") {
        let path = matches.opt_str("input").unwrap();
        std::fs::read_to_string(path)?
    } else {
        todo!("Read Git history from `stdin`.");
    };
    let mut commits = commits.as_str();
    let mut parsed_commits = vec![];
    while !commits.is_empty() {
        let result = parse_commit(commits);
        match result {
            Ok((commit, remainder)) => {
                commits = remainder;
                parsed_commits.push(commit);
            }
            Err(err) => {
                dbg!(err);
                break;
            }
        }
    }
    let mut last_time = None;
    let mut duration = chrono::Duration::zero();
    let filter = Filter {
        author_equals: matches.opt_strs("author-equals"),
        author_contains: matches.opt_strs("author-contains"),
        email_equals: matches.opt_strs("email-equals"),
        email_contains: matches.opt_strs("email-contains"),
        commit_equals: matches.opt_strs("commit-equals"),
        commit_contains: matches.opt_strs("commit-contains"),
        message_equals: matches.opt_strs("message-equals"),
        message_contains: matches.opt_strs("message-contains"),
        message_starts_with: matches.opt_strs("message-starts-with"),
        file_extension: matches.opt_strs("file-extension"),
    };
    let mut commit_count = 0;
    let mut commits_per_day = HashMap::new();
    let mut loc_per_day = HashMap::new();
    for commit in parsed_commits.into_iter().rev() {
        if matches_filter(&commit, &filter) {
            commit_count += 1;
            commits_per_day
                .entry(commit.date.date())
                .or_insert(0)
                .add_assign(1);
            loc_per_day
                .entry(commit.date.date())
                .or_insert(0)
                .add_assign(commit.loc(&filter));
            if let Some(last_time) = last_time {
                let diff: chrono::Duration = commit.date - last_time;
                if diff.num_hours() <= max_diff_hours as i64 {
                    duration = duration + diff;
                }
            }
            last_time = Some(commit.date);
            if is_verbose {
                println!("{:#?}", commit);
            }
        }
    }

    println!("Estimated time was {}h", duration.num_hours());
    println!("Found {} commits overall", commit_count);

    if let Some(path) = path {
        let mut file = std::fs::File::create(path)?;
        let mut sorted_per_day_data = vec![];
        for key in commits_per_day.keys() {
            let commit_count = commits_per_day[key];
            let loc = loc_per_day[key];
            sorted_per_day_data.push((*key, commit_count, loc));
        }
        sorted_per_day_data.sort_by_cached_key(|(k, _, _)| *k);
        writeln!(file, "Date, Commits, Loc")?;
        for (date, commits, loc) in sorted_per_day_data {
            writeln!(file, "{}, {}, {}", date, commits, loc)?;
        }
    }

    Ok(())
}

/// A brief in-app documentation.
///
/// This function will write a brief usage information, including a short
/// introduction to the meaning of the configured `options`, to `stdout`.
fn usage(options: &getopts::Options) {
    println!(
<<<<<<< HEAD
        "{}, version {}.{}.{}. {}\n\n{}",
        settings::application::NAME,
        settings::version::MAJOR,
        settings::version::MINOR,
        settings::version::FIX_LEVEL,
        settings::application::DESCRIPTION,
        options.usage(&format!(
            "Usage: {} {}",
            settings::application::NAME,
            settings::application::TOOL_TIP
        ))
=======
        "Parses the Git history.\n\n{}",
        options.usage("Usage: commit-analyzer [OPTIONS]")
>>>>>>> 74dff320
    );
}

/// An abbreviation for the filter checks.
///
/// This function checks whether the given `commit` matches the expectations
/// defined in the given `filter`.
fn matches_filter(commit: &Commit, filter: &Filter) -> bool {
    filter.check_author_name(&commit.author.name())
        && filter.check_author_email(&commit.author.email())
        && filter.check_commit(&commit.commit)
        && filter.check_message(&commit.message)
}

#[derive(Debug, Default)]
pub struct Filter {
    author_equals: Vec<String>,
    author_contains: Vec<String>,
    email_equals: Vec<String>,
    email_contains: Vec<String>,
    commit_equals: Vec<String>,
    commit_contains: Vec<String>,
    message_equals: Vec<String>,
    message_contains: Vec<String>,
    message_starts_with: Vec<String>,
    file_extension: Vec<String>,
}

impl Filter {
    fn check_author_name(&self, name: &str) -> bool {
        let equals = self.author_equals.is_empty() || self.author_equals.iter().any(|n| n == name);
        let contains = self.author_contains.is_empty()
            || self.author_contains.iter().any(|n| name.contains(n));
        equals && contains
    }

    fn check_author_email(&self, email: &str) -> bool {
        let equals = self.email_equals.is_empty() || self.email_equals.iter().any(|e| e == email);
        let contains =
            self.email_contains.is_empty() || self.email_contains.iter().any(|e| email.contains(e));
        equals && contains
    }

    fn check_commit(&self, commit: &str) -> bool {
        let equals =
            self.commit_equals.is_empty() || self.commit_equals.iter().any(|c| c == commit);
        let contains = self.commit_contains.is_empty()
            || self.commit_contains.iter().any(|c| commit.contains(c));
        equals && contains
    }

    fn check_message(&self, message: &str) -> bool {
        let equals =
            self.message_equals.is_empty() || self.message_equals.iter().any(|m| m == message);
        let contains = self.message_contains.is_empty()
            || self.message_contains.iter().any(|m| message.contains(m));
        let starts_with = self.message_starts_with.is_empty()
            || self
                .message_starts_with
                .iter()
                .any(|m| message.starts_with(m));
        equals && contains && starts_with
    }

    fn check_loc(&self, loc: &&LocDiff) -> bool {
        self.file_extension.is_empty()
            || self
                .file_extension
                .iter()
                .any(|ext| loc.file().ends_with(&format!(".{}", ext)))
    }
}

#[derive(Debug)]
enum CommitParseError {
    CommitMissing,
    AuthorMissing,
    DateMissing,
    AuthorFailed(author::AuthorParseError),
    DateFailed(chrono::ParseError),
    LocSyntaxError,
    LocFailed(loc::LocParseError),
    Unknown,
}

fn parse_commit(commit: &str) -> Result<(Commit, &str), CommitParseError> {
    let (commit, remainder) = commit
        .strip_prefix("commit")
        .ok_or(CommitParseError::CommitMissing)?
        .split_once('\n')
        .ok_or(CommitParseError::CommitMissing)?;
    let commit = commit.trim();
    let (merge, remainder) = if let Some(it) = remainder
        .strip_prefix("Merge: ")
        .map(|s| s.split_once('\n').ok_or(CommitParseError::Unknown))
    {
        let (merge, remainder) = it?;
        (Some(merge.trim().to_owned()), remainder)
    } else {
        (None, remainder)
    };
    let (author, remainder) = remainder
        .strip_prefix("Author: ")
        .ok_or(CommitParseError::AuthorMissing)?
        .split_once('\n')
        .ok_or(CommitParseError::AuthorMissing)?;
    let (date, mut remainder) = remainder
        .strip_prefix("Date:   ")
        .ok_or(CommitParseError::DateMissing)?
        .split_once('\n')
        .ok_or(CommitParseError::DateMissing)?;

    let mut message = String::new();
    let mut remainder_result = remainder;
    if let Some(it) = remainder.strip_prefix('\n') {
        remainder = it;
    }
    let mut space_count = 0;
    let mut increase_space_count = true;
    for (index, char) in remainder.char_indices() {
        if increase_space_count {
            if char == ' ' {
                space_count += 1;
            } else {
                increase_space_count = false;
            }
        } else if space_count == 4 && char == '\n' {
            increase_space_count = true;
            space_count = 0;
        } else if space_count < 4 {
            break;
        }
        // This removes the char from remainder, before adding it to the
        // message.
        remainder_result = &remainder[index + char.len_utf8()..];
        if !increase_space_count {
            message.push(char);
        }
    }
    let message = message.trim();

    let mut locs = vec![];
    loop {
        if remainder_result.is_empty() {
            break;
        }
        let (loc, remainder) = remainder_result
            .split_once('\n')
            .ok_or(CommitParseError::LocSyntaxError)?;
        if loc.is_empty() {
            // We still need to consume the last line feed, otherwise the parser
            // will fail on the last commit.
            remainder_result = remainder;
            break;
        } else if loc.starts_with("commit") {
            break;
        }
        locs.push(LocDiff::parse(loc).map_err(CommitParseError::LocFailed)?);
        remainder_result = remainder;
        if let Some(remainder) = remainder_result.strip_prefix('\n') {
            remainder_result = remainder;
            break;
        }
    }

    let commit = Commit {
        commit: commit.into(),
        merge,
        author: Author::parse(author).map_err(CommitParseError::AuthorFailed)?,
        date: chrono::DateTime::parse_from_str(date, "%a %b %e %T %Y %z")
            .map_err(CommitParseError::DateFailed)?,
        message: message.into(),
        locs,
    };
    Ok((commit, remainder_result))
}

#[derive(Debug)]
pub struct Commit {
    commit: String,
    /// This field is currently unused, if this changes, you can delete this
    /// comment and the allow(dead_code) tag.
    #[allow(dead_code)]
    merge: Option<String>,
    author: Author,
    date: chrono::DateTime<chrono::FixedOffset>,
    message: String,
    locs: Vec<LocDiff>,
}

impl Commit {
    pub fn loc(&self, filter: &Filter) -> i64 {
        self.locs
            .iter()
            .filter(|l| filter.check_loc(l))
            .map(|l| l.loc())
            .sum()
    }
}<|MERGE_RESOLUTION|>--- conflicted
+++ resolved
@@ -1,16 +1,12 @@
-<<<<<<< HEAD
 use author::Author;
 use loc::LocDiff;
-use std::{collections::HashMap, error::Error, fs, io::Write, ops::AddAssign};
+use std::{collections::HashMap, error::Error, io::Write, ops::AddAssign};
 
 mod author;
 mod commit;
 mod filter;
 mod loc;
 mod settings;
-=======
-use std::{collections::HashMap, error::Error, io::Write, num::ParseIntError, ops::AddAssign};
->>>>>>> 74dff320
 
 fn main() -> Result<(), Box<dyn Error>> {
     let mut opts = getopts::Options::new();
@@ -208,7 +204,6 @@
 /// introduction to the meaning of the configured `options`, to `stdout`.
 fn usage(options: &getopts::Options) {
     println!(
-<<<<<<< HEAD
         "{}, version {}.{}.{}. {}\n\n{}",
         settings::application::NAME,
         settings::version::MAJOR,
@@ -220,10 +215,6 @@
             settings::application::NAME,
             settings::application::TOOL_TIP
         ))
-=======
-        "Parses the Git history.\n\n{}",
-        options.usage("Usage: commit-analyzer [OPTIONS]")
->>>>>>> 74dff320
     );
 }
 
